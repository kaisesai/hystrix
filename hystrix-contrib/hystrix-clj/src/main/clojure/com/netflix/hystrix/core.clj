--- conflicted
+++ resolved
@@ -413,11 +413,7 @@
                               (list (first body))
                               (map first body))
         m                   (if-not (contains? m :arglists)
-<<<<<<< HEAD
-                              (assoc m :arglists `(quote ~params))
-=======
                               (assoc m :arglists (list 'quote `(~params)))
->>>>>>> 11d5badd
                               m)]
     `(let [meta-options# (#'com.netflix.hystrix.core/extract-hystrix-command-options ~m)
            run-fn#       (fn ~name ~@body)
